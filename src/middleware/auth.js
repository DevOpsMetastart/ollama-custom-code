const rateLimit = require('express-rate-limit');
const { validateApiKey } = require('../validators/schemas');

/**
 * API Key authentication middleware
 * @param {Object} req - Express request object
 * @param {Object} res - Express response object
 * @param {Function} next - Express next function
 */
function authenticateApiKey(req, res, next) {
    const apiKey = req.headers['x-api-key'] || req.headers['authorization']?.replace('Bearer ', '');
    
    if (!apiKey) {
        return res.status(401).json({
            success: false,
            error: 'API key is required',
            message: 'Please provide an API key in the x-api-key header or Authorization header'
        });
    }

    if (!validateApiKey(apiKey)) {
        return res.status(403).json({
            success: false,
            error: 'Invalid API key',
            message: 'The provided API key is invalid'
        });
    }

    next();
}

/**
 * Rate limiting middleware
 */
const rateLimiter = rateLimit({
    windowMs: parseInt(process.env.RATE_LIMIT_WINDOW_MS) || 15 * 60 * 1000, // 15 minutes
    max: parseInt(process.env.RATE_LIMIT_MAX_REQUESTS) || 100, // limit each IP to 100 requests per windowMs
    message: {
        success: false,
        error: 'Too many requests',
        message: 'Rate limit exceeded. Please try again later.'
    },
    standardHeaders: true, // Return rate limit info in the `RateLimit-*` headers
    legacyHeaders: false, // Disable the `X-RateLimit-*` headers
    handler: (req, res) => {
        res.status(429).json({
            success: false,
            error: 'Rate limit exceeded',
            message: 'Too many requests from this IP, please try again later.',
            retryAfter: Math.ceil(parseInt(process.env.RATE_LIMIT_WINDOW_MS) / 1000 / 60) // minutes
        });
    }
});

/**
 * CORS configuration
 */
const corsOptions = {
    origin: function (origin, callback) {
<<<<<<< HEAD
        // In production (Railway), allow all origins
        if (process.env.NODE_ENV === 'production') {
            return callback(null, true);
        }
        
        // In development, use allowed origins
        const allowedOrigins = process.env.ALLOWED_ORIGINS?.split(',') || ['http://localhost:3000', 'http://localhost:3001'];
=======
        const allowedOrigins = process.env.ALLOWED_ORIGINS?.split(',') || ['http://localhost:3000'];
        const isProduction = process.env.NODE_ENV === 'production';
>>>>>>> 53a57929
        
        // In production, be more permissive with CORS for Railway deployment
        if (isProduction) {
            // Allow all origins in production for Railway deployment
            // You can restrict this later by setting specific ALLOWED_ORIGINS
            return callback(null, true);
        }
        
        // In development, use strict CORS
        // Allow requests with no origin (like mobile apps or curl requests)
        if (!origin) return callback(null, true);
        
        if (allowedOrigins.indexOf(origin) !== -1) {
            callback(null, true);
        } else {
            callback(new Error('Not allowed by CORS'));
        }
    },
    credentials: true,
    optionsSuccessStatus: 200, // some legacy browsers (IE11, various SmartTVs) choke on 204
    methods: ['GET', 'POST', 'PUT', 'DELETE', 'OPTIONS'],
    allowedHeaders: ['Content-Type', 'Authorization', 'x-api-key', 'X-API-Key']
};

/**
 * Request logging middleware
 * @param {Object} req - Express request object
 * @param {Object} res - Express response object
 * @param {Function} next - Express next function
 */
function requestLogger(req, res, next) {
    const start = Date.now();
    
    // Log request
    console.log(`${new Date().toISOString()} - ${req.method} ${req.path} - IP: ${req.ip}`);
    
    // Log response
    res.on('finish', () => {
        const duration = Date.now() - start;
        console.log(`${new Date().toISOString()} - ${req.method} ${req.path} - ${res.statusCode} - ${duration}ms`);
    });
    
    next();
}

/**
 * Error handling middleware
 * @param {Error} err - Error object
 * @param {Object} req - Express request object
 * @param {Object} res - Express response object
 * @param {Function} next - Express next function
 */
function errorHandler(err, req, res, next) {
    console.error('Error:', err);
    
    // Handle CORS errors
    if (err.message === 'Not allowed by CORS') {
        return res.status(403).json({
            success: false,
            error: 'CORS Error',
            message: 'Origin not allowed'
        });
    }
    
    // Handle validation errors
    if (err.name === 'ValidationError') {
        return res.status(400).json({
            success: false,
            error: 'Validation Error',
            message: err.message,
            details: err.details
        });
    }
    
    // Handle JWT errors
    if (err.name === 'JsonWebTokenError') {
        return res.status(401).json({
            success: false,
            error: 'Authentication Error',
            message: 'Invalid token'
        });
    }
    
    // Default error
    res.status(500).json({
        success: false,
        error: 'Internal Server Error',
        message: process.env.NODE_ENV === 'development' ? err.message : 'Something went wrong'
    });
}

/**
 * Security headers middleware
 * @param {Object} req - Express request object
 * @param {Object} res - Express response object
 * @param {Function} next - Express next function
 */
function securityHeaders(req, res, next) {
    // Remove X-Powered-By header
    res.removeHeader('X-Powered-By');
    
    // Add security headers
    res.setHeader('X-Content-Type-Options', 'nosniff');
    res.setHeader('X-Frame-Options', 'DENY');
    res.setHeader('X-XSS-Protection', '1; mode=block');
    res.setHeader('Referrer-Policy', 'strict-origin-when-cross-origin');
    
    next();
}

module.exports = {
    authenticateApiKey,
    rateLimiter,
    corsOptions,
    requestLogger,
    errorHandler,
    securityHeaders
};<|MERGE_RESOLUTION|>--- conflicted
+++ resolved
@@ -57,7 +57,6 @@
  */
 const corsOptions = {
     origin: function (origin, callback) {
-<<<<<<< HEAD
         // In production (Railway), allow all origins
         if (process.env.NODE_ENV === 'production') {
             return callback(null, true);
@@ -65,10 +64,6 @@
         
         // In development, use allowed origins
         const allowedOrigins = process.env.ALLOWED_ORIGINS?.split(',') || ['http://localhost:3000', 'http://localhost:3001'];
-=======
-        const allowedOrigins = process.env.ALLOWED_ORIGINS?.split(',') || ['http://localhost:3000'];
-        const isProduction = process.env.NODE_ENV === 'production';
->>>>>>> 53a57929
         
         // In production, be more permissive with CORS for Railway deployment
         if (isProduction) {
